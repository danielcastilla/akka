--- conflicted
+++ resolved
@@ -29,116 +29,6 @@
 }
 
 /**
-<<<<<<< HEAD
- * Factory object for Active Objects.
-=======
- * Factory for Java API.
- * 
- * @author <a href="http://jonasboner.com">Jonas Bon&#233;r</a>
- */
-class ActiveObjectFactory {
-
-  // FIXME How to pass the MessageDispatcher on from active object to child???????
-
-  def newInstance[T](target: Class[T], timeout: Long): T =
-    ActiveObject.newInstance(target, new Dispatcher(None), None, timeout)
-
-  def newInstance[T](target: Class[T], timeout: Long, restartCallbacks: Option[RestartCallbacks]): T =
-    ActiveObject.newInstance(target, new Dispatcher(restartCallbacks), None, timeout)
-
-  def newInstance[T](intf: Class[T], target: AnyRef, timeout: Long): T =
-    ActiveObject.newInstance(intf, target, new Dispatcher(None), None, timeout)
-
-  def newInstance[T](intf: Class[T], target: AnyRef, timeout: Long, restartCallbacks: Option[RestartCallbacks]): T =
-    ActiveObject.newInstance(intf, target, new Dispatcher(restartCallbacks), None, timeout)
-
-  def newRemoteInstance[T](target: Class[T], timeout: Long, hostname: String, port: Int): T =
-    ActiveObject.newInstance(target, new Dispatcher(None), Some(new InetSocketAddress(hostname, port)), timeout)
-
-  def newRemoteInstance[T](target: Class[T], timeout: Long, hostname: String, port: Int, restartCallbacks: Option[RestartCallbacks]): T =
-    ActiveObject.newInstance(target, new Dispatcher(restartCallbacks), Some(new InetSocketAddress(hostname, port)), timeout)
-
-  def newRemoteInstance[T](intf: Class[T], target: AnyRef, timeout: Long, hostname: String, port: Int): T =
-    ActiveObject.newInstance(intf, target, new Dispatcher(None), Some(new InetSocketAddress(hostname, port)), timeout)
-
-  def newRemoteInstance[T](intf: Class[T], target: AnyRef, timeout: Long, hostname: String, port: Int, restartCallbacks: Option[RestartCallbacks]): T =
-    ActiveObject.newInstance(intf, target, new Dispatcher(restartCallbacks), Some(new InetSocketAddress(hostname, port)), timeout)
-
-  def newInstance[T](target: Class[T], timeout: Long, dispatcher: MessageDispatcher): T = {
-    val actor = new Dispatcher(None)
-    actor.messageDispatcher = dispatcher
-    ActiveObject.newInstance(target, actor, None, timeout)
-  }
-
-  def newInstance[T](target: Class[T], timeout: Long, dispatcher: MessageDispatcher, restartCallbacks: Option[RestartCallbacks]): T = {
-    val actor = new Dispatcher(restartCallbacks)
-    actor.messageDispatcher = dispatcher
-    ActiveObject.newInstance(target, actor, None, timeout)
-  }
-
-  def newInstance[T](intf: Class[T], target: AnyRef, timeout: Long, dispatcher: MessageDispatcher): T = {
-    val actor = new Dispatcher(None)
-    actor.messageDispatcher = dispatcher
-    ActiveObject.newInstance(intf, target, actor, None, timeout)
-  }
-
-  def newInstance[T](intf: Class[T], target: AnyRef, timeout: Long, dispatcher: MessageDispatcher, restartCallbacks: Option[RestartCallbacks]): T = {
-    val actor = new Dispatcher(restartCallbacks)
-    actor.messageDispatcher = dispatcher
-    ActiveObject.newInstance(intf, target, actor, None, timeout)
-  }
-
-  def newRemoteInstance[T](target: Class[T], timeout: Long, dispatcher: MessageDispatcher, hostname: String, port: Int): T = {
-    val actor = new Dispatcher(None)
-    actor.messageDispatcher = dispatcher
-    ActiveObject.newInstance(target, actor, Some(new InetSocketAddress(hostname, port)), timeout)
-  }
-
-  def newRemoteInstance[T](target: Class[T], timeout: Long, dispatcher: MessageDispatcher, hostname: String, port: Int, restartCallbacks: Option[RestartCallbacks]): T = {
-    val actor = new Dispatcher(restartCallbacks)
-    actor.messageDispatcher = dispatcher
-    ActiveObject.newInstance(target, actor, Some(new InetSocketAddress(hostname, port)), timeout)
-  }
-
-  def newRemoteInstance[T](intf: Class[T], target: AnyRef, timeout: Long, dispatcher: MessageDispatcher, hostname: String, port: Int): T = {
-    val actor = new Dispatcher(None)
-    actor.messageDispatcher = dispatcher
-    ActiveObject.newInstance(intf, target, actor, Some(new InetSocketAddress(hostname, port)), timeout)
-  }
-
-  def newRemoteInstance[T](intf: Class[T], target: AnyRef, timeout: Long, dispatcher: MessageDispatcher, hostname: String, port: Int, restartCallbacks: Option[RestartCallbacks]): T = {
-    val actor = new Dispatcher(restartCallbacks)
-    actor.messageDispatcher = dispatcher
-    ActiveObject.newInstance(intf, target, actor, Some(new InetSocketAddress(hostname, port)), timeout)
-  }
-
-  private[akka] def newInstance[T](target: Class[T], actor: Dispatcher, remoteAddress: Option[InetSocketAddress], timeout: Long): T = {
-    ActiveObject.newInstance(target, actor, remoteAddress, timeout)
-  }
-
-  private[akka] def newInstance[T](intf: Class[T], target: AnyRef, actor: Dispatcher, remoteAddress: Option[InetSocketAddress], timeout: Long): T = {
-    ActiveObject.newInstance(intf, target, actor, remoteAddress, timeout)
-  }
-  
-  private[akka] def supervise(restartStrategy: RestartStrategy, components: List[Supervise]): Supervisor =
-    ActiveObject.supervise(restartStrategy, components)
-
-  /*
-  def newInstanceAndLink[T](target: Class[T], supervisor: AnyRef): T = {
-    val actor = new Dispatcher(None)(target.getName)
-    ActiveObject.newInstance(target, actor)
-  }
-
-  def newInstanceAndLink[T](intf: Class[T], target: AnyRef, supervisor: AnyRef): T = {
-    val actor = new Dispatcher(None)(target.getName)
-    ActiveObject.newInstance(intf, target, actor)
-  }
-  */
-}
-
-/**
- * Factory for Scala API.
->>>>>>> c73bb89f
  *
  * @author <a href="http://jonasboner.com">Jonas Bon&#233;r</a>
  */
