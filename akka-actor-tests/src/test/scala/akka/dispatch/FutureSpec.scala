--- conflicted
+++ resolved
@@ -131,11 +131,7 @@
 
     assert(Some(Right("10-14")) === future1.await.value)
     intercept[MatchError] { future2.await.resultOrException }
-<<<<<<< HEAD
-    actor.stop
-=======
-    actor.stop()
->>>>>>> 9706d17a
+    actor.stop()
   }
 
   @Test def shouldFoldResults {
