--- conflicted
+++ resolved
@@ -70,35 +70,19 @@
   // need this counter as instance variable since Resizer may call createRoutees several times
   private val childNameCounter = new AtomicInteger
 
-<<<<<<< HEAD
   override def registerRouteesFor(paths: Iterable[String]): Unit =
     throw new ConfigurationException("Remote target.nodes can not be combined with routees for [%s]"
       format context.self.path.toString)
-=======
-  override def createRoutees(props: Props, nrOfInstances: Int, routees: Iterable[String]): IndexedSeq[ActorRef] =
-    (nrOfInstances, routees, nodes) match {
-      case (_, _, Nil) ⇒ throw new ConfigurationException("Must specify list of remote target.nodes for [%s]"
-        format context.self.path.toString)
-
-      case (n, Nil, ys) ⇒
-        IndexedSeq.empty[ActorRef] ++ (for (i ← 1 to nrOfInstances) yield {
-          val name = "c" + childNameCounter.incrementAndGet
-          val deploy = Deploy("", ConfigFactory.empty(), props.routerConfig, RemoteScope(nodeAddressIter.next))
-
-          // attachChild means that the provider will treat this call as if possibly done out of the wrong
-          // context and use RepointableActorRef instead of LocalActorRef. Seems like a slightly sub-optimal
-          // choice in a corner case (and hence not worth fixing).
-          context.asInstanceOf[ActorCell].attachChild(props.withDeploy(deploy), name, systemService = false)
-        })
->>>>>>> c92e3a5a
 
   override def createRoutees(nrOfInstances: Int): Unit = {
-    val impl = context.system.asInstanceOf[ActorSystemImpl] //TODO ticket #1559
     val refs = IndexedSeq.empty[ActorRef] ++ (for (i ← 1 to nrOfInstances) yield {
       val name = "c" + childNameCounter.incrementAndGet
       val deploy = Deploy("", ConfigFactory.empty(), routeeProps.routerConfig, RemoteScope(nodeAddressIter.next))
-      impl.provider.actorOf(impl, routeeProps, context.self.asInstanceOf[InternalActorRef], context.self.path / name,
-        systemService = false, Some(deploy), lookupDeploy = false, async = false)
+
+      // attachChild means that the provider will treat this call as if possibly done out of the wrong
+      // context and use RepointableActorRef instead of LocalActorRef. Seems like a slightly sub-optimal
+      // choice in a corner case (and hence not worth fixing).
+      context.asInstanceOf[ActorCell].attachChild(routeeProps.withDeploy(deploy), name, systemService = false)
     })
     registerRoutees(refs)
   }
