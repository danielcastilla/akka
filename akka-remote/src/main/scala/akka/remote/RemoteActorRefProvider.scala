--- conflicted
+++ resolved
@@ -46,7 +46,7 @@
   private val actors = new ConcurrentHashMap[String, AnyRef]
 
   /*
-   * The problem is that ActorRefs need a reference to the ActorSystem to 
+   * The problem is that ActorRefs need a reference to the ActorSystem to
    * provide their service. Hence they cannot be created while the
    * constructors of ActorSystem and ActorRefProvider are still running.
    * The solution is to split out that last part into an init() method,
@@ -94,19 +94,7 @@
             deployer.lookupDeploymentFor(path.toString) match {
               case Some(DeploymentConfig.Deploy(_, _, routerType, nrOfInstances, DeploymentConfig.RemoteScope(remoteAddresses))) ⇒
 
-<<<<<<< HEAD
-                def isReplicaNode: Boolean = remoteAddresses exists { _ == app.address }
-=======
-                // FIXME move to AccrualFailureDetector as soon as we have the Gossiper up and running and remove the option to select impl in the akka.conf file since we only have one
-                // val failureDetector = DeploymentConfig.failureDetectorTypeFor(failureDetectorType) match {
-                //   case FailureDetectorType.NoOp                           ⇒ new NoOpFailureDetector
-                //   case FailureDetectorType.RemoveConnectionOnFirstFailure ⇒ new RemoveConnectionOnFirstFailureFailureDetector
-                //   case FailureDetectorType.BannagePeriod(timeToBan)       ⇒ new BannagePeriodFailureDetector(timeToBan)
-                //   case FailureDetectorType.Custom(implClass)              ⇒ FailureDetector.createCustomFailureDetector(implClass)
-                // }
-
                 def isReplicaNode: Boolean = remoteAddresses exists { _ == rootPath.remoteAddress }
->>>>>>> c0d3c523
 
                 //system.eventHandler.debug(this, "%s: Deploy Remote Actor with address [%s] connected to [%s]: isReplica(%s)".format(system.defaultAddress, address, remoteAddresses.mkString, isReplicaNode))
 
@@ -115,8 +103,8 @@
                   local.actorOf(system, props, supervisor, name, true) //FIXME systemService = true here to bypass Deploy, should be fixed when create-or-get is replaced by get-or-create
                 } else {
 
-                  implicit val dispatcher = if (props.dispatcher == Props.defaultDispatcher) app.dispatcher else props.dispatcher
-                  implicit val timeout = app.AkkaConfig.ActorTimeout
+                  implicit val dispatcher = if (props.dispatcher == Props.defaultDispatcher) system.dispatcher else props.dispatcher
+                  implicit val timeout = system.settings.ActorTimeout
 
                   // we are on the single "reference" node uses the remote actors on the replica nodes
                   val routerFactory: () ⇒ Router = DeploymentConfig.routerTypeFor(routerType) match {
