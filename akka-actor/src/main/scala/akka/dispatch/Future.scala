--- conflicted
+++ resolved
@@ -832,13 +832,10 @@
  */
 class DefaultPromise[T](val timeout: Timeout)(implicit val dispatcher: MessageDispatcher) extends AbstractPromise with Promise[T] {
   self ⇒
-<<<<<<< HEAD
+
+  import FState.{ FState, Success, Failure, Pending, Expired }
 
   def this()(implicit dispatcher: MessageDispatcher, timeout: Timeout) = this(timeout)
-=======
-  import FState.{ FState, Success, Failure, Pending, Expired }
-  def this()(implicit dispatcher: MessageDispatcher) = this(Timeout.default)
->>>>>>> 963ea0d9
 
   def this(timeout: Long)(implicit dispatcher: MessageDispatcher) = this(Timeout(timeout))
 
@@ -967,17 +964,10 @@
 
   final def orElse[A >: T](fallback: ⇒ A): Future[A] =
     if (timeout.duration.isFinite) {
-<<<<<<< HEAD
-      value match {
-        case Some(_)        ⇒ this
-        case _ if isExpired ⇒ Future[A](fallback, timeout)
-        case _ ⇒
-=======
       getState match {
         case _: Success[_] | _: Failure[_] ⇒ this
-        case Expired                       ⇒ Future[A](fallback)
+        case Expired                       ⇒ Future[A](fallback, timeout)
         case _: Pending[_] ⇒
->>>>>>> 963ea0d9
           val promise = new DefaultPromise[A](Timeout.never) //TODO FIXME We can't have infinite timeout here, doesn't make sense.
           promise completeWith this
           val runnable = new Runnable {
