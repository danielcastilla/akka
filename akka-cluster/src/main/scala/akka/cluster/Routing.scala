--- conflicted
+++ resolved
@@ -4,41 +4,24 @@
  *  Copyright (C) 2009-2011 Typesafe Inc. <http://www.typesafe.com>
  */
 
-<<<<<<< HEAD
-import akka.actor._
-import akka.dispatch.Future
-import akka.event.EventHandler
-import akka.routing.{ RouterType, RoutingException }
-=======
 import akka.routing.RouterType
->>>>>>> 0fcc35d4
 import RouterType._
 
 import com.eaio.uuid.UUID
 
 import java.net.InetSocketAddress
-import akka.routing.{Random, Direct, RoundRobin}
+import akka.routing.{ Random, Direct, RoundRobin }
 
 /**
  * @author <a href="http://jonasboner.com">Jonas Bon&#233;r</a>
  */
-object Router {
-<<<<<<< HEAD
+object Routing {
+
   def newRouter(
     routerType: RouterType,
     inetSocketAddresses: Array[Tuple2[UUID, InetSocketAddress]],
     actorAddress: String,
     timeout: Long): ClusterActorRef = {
-=======
-
-  /**
-   * Creates a new clustered ActorRef.
-   */
-  def newRouter( routerType: RouterType,
-                 inetSocketAddresses: Array[Tuple2[UUID, InetSocketAddress]],
-                 actorAddress: String,
-                 timeout: Long): ClusterActorRef = {
->>>>>>> 0fcc35d4
     routerType match {
       case Direct        ⇒ new ClusterActorRef(inetSocketAddresses, actorAddress, timeout) with Direct
       case Random        ⇒ new ClusterActorRef(inetSocketAddresses, actorAddress, timeout) with Random
@@ -48,125 +31,4 @@
       case LeastMessages ⇒ sys.error("Router LeastMessages not supported yet")
     }
   }
-<<<<<<< HEAD
-
-  /**
-   * @author <a href="http://jonasboner.com">Jonas Bon&#233;r</a>
-   */
-  trait Router {
-
-    def connections: Map[InetSocketAddress, ActorRef]
-
-    def signalDeadActor(ref: ActorRef): Unit
-
-    def route(message: Any)(implicit sender: Option[ActorRef]): Unit
-
-    def route[T](message: Any, timeout: Long)(implicit sender: Option[ActorRef]): Future[T]
-  }
-
-  /**
-   * An Abstract Router implementation that already provides the basic infrastructure so that a concrete
-   * Router only needs to implement the next method.
-   *
-   * This also is the location where a failover  is done in the future if an ActorRef fails and a different
-   * one needs to be selected.
-   */
-  trait BasicRouter extends Router {
-
-    def route(message: Any)(implicit sender: Option[ActorRef]): Unit = next match {
-      case Some(actor) ⇒ {
-        try {
-          actor.!(message)(sender)
-        } catch {
-          case e: Exception ⇒
-            signalDeadActor(actor)
-            throw e
-        }
-      }
-      case _ ⇒ throwNoConnectionsError()
-    }
-
-    def route[T](message: Any, timeout: Long)(implicit sender: Option[ActorRef]): Future[T] = next match {
-      case Some(actor) ⇒ {
-        try {
-          actor.?(message, timeout)(sender).asInstanceOf[Future[T]]
-        } catch {
-          case e: Throwable ⇒
-            signalDeadActor(actor)
-            throw e
-        }
-      }
-      case _ ⇒ throwNoConnectionsError()
-    }
-
-    protected def next: Option[ActorRef]
-
-    private def throwNoConnectionsError() = {
-      val error = new RoutingException("No replica connections for router")
-      EventHandler.error(error, this, error.toString)
-      throw error
-    }
-  }
-
-  /**
-   * @author <a href="http://jonasboner.com">Jonas Bon&#233;r</a>
-   */
-  trait Direct extends BasicRouter {
-
-    lazy val next: Option[ActorRef] = {
-      val connection = connections.values.headOption
-      if (connection.isEmpty) EventHandler.warning(this, "Router has no replica connection")
-      connection
-    }
-  }
-
-  /**
-   * @author <a href="http://jonasboner.com">Jonas Bon&#233;r</a>
-   */
-  trait Random extends BasicRouter {
-    private val random = new java.util.Random(System.currentTimeMillis)
-
-    def next: Option[ActorRef] =
-      if (connections.isEmpty) {
-        EventHandler.warning(this, "Router has no replica connections")
-        None
-      } else {
-        Some(connections.valuesIterator.drop(random.nextInt(connections.size)).next())
-      }
-  }
-
-  /**
-   * @author <a href="http://jonasboner.com">Jonas Bon&#233;r</a>
-   */
-  trait RoundRobin extends BasicRouter {
-    private def items: List[ActorRef] = connections.values.toList
-
-    private val current = new AtomicReference[List[ActorRef]](items)
-
-    private def hasNext = connections.nonEmpty
-
-    def next: Option[ActorRef] = {
-      @tailrec
-      def findNext: Option[ActorRef] = {
-        val currentItems = current.get
-        val newItems = currentItems match {
-          case Nil ⇒ items
-          case xs  ⇒ xs
-        }
-
-        if (newItems.isEmpty) {
-          EventHandler.warning(this, "Router has no replica connections")
-          None
-        } else {
-          if (current.compareAndSet(currentItems, newItems.tail)) newItems.headOption
-          else findNext
-        }
-      }
-
-      findNext
-    }
-  }
-
-=======
->>>>>>> 0fcc35d4
 }